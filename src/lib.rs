// Copyright 2017 Michael Benfield <mike.benfield@gmail.com>
// This file is part of Attalus. You may distribute and/or modify Attalus under
// the terms of the GNU General Public License as published by the Free Sofware
// Foundation, either version 3 of the license or (at your option) any later
// version. You should have received a copy of the GNU General Public License
// along with Attalus. If not, see <http://www.gnu.org/licenses/>.

#[macro_use]
extern crate bitflags;
extern crate rand;
extern crate tempdir;
extern crate sdl2;
extern crate serde;
#[macro_use]
extern crate serde_derive;
<<<<<<< HEAD
=======
extern crate rlua;
#[macro_use]
extern crate quick_error;
>>>>>>> ea761880

pub mod lua;
pub mod message;
mod bits;
pub mod sdl_wrap;
#[macro_use]
pub mod hardware;
pub mod emulation_manager;<|MERGE_RESOLUTION|>--- conflicted
+++ resolved
@@ -13,12 +13,9 @@
 extern crate serde;
 #[macro_use]
 extern crate serde_derive;
-<<<<<<< HEAD
-=======
 extern crate rlua;
 #[macro_use]
 extern crate quick_error;
->>>>>>> ea761880
 
 pub mod lua;
 pub mod message;
